--- conflicted
+++ resolved
@@ -2,11 +2,8 @@
 from __future__ import print_function, division
 
 from sympy.core import sympify
-<<<<<<< HEAD
-from sympy.logic.boolalg import (to_cnf, And, Or, Not, Implies, Equivalent,
-=======
+
 from sympy.logic.boolalg import (to_cnf, And, Not, Or, Implies, Equivalent,
->>>>>>> 6ad1786e
     BooleanFunction, BooleanAtom)
 from sympy.logic.inference import satisfiable
 from sympy.assumptions.assume import (global_assumptions, Predicate,
