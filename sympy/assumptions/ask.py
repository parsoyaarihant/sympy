--- conflicted
+++ resolved
@@ -11,12 +11,8 @@
 from sympy.core.decorators import deprecated
 from sympy.utilities.decorator import classproperty, ClassPropertyDescriptor
 
-<<<<<<< HEAD
-class Q:
-=======
 
 class Q(object):
->>>>>>> b7c9ba07
     """Supported ask keys."""
     antihermitian = Predicate('antihermitian')
     finite = Predicate('finite')
