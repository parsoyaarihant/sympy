--- conflicted
+++ resolved
@@ -1,13 +1,5 @@
 """Integration functions that integrates a sympy expression.
 
-<<<<<<< HEAD
->>> from sympy import integrate, log, cos
->>> from sympy.abc import x
->>> integrate(1/x,x)
-log(x)
->>> integrate(sin(x),x)
--cos(x)
-=======
     Examples
     --------
     >>> from sympy import integrate, sin
@@ -16,7 +8,6 @@
     log(x)
     >>> integrate(sin(x),x)
     -cos(x)
->>>>>>> c9470ac4
 """
 from integrals import integrate, Integral, line_integrate
 from risch import risch_integrate